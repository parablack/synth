#! /usr/bin/env python3

import random
import itertools
import time
import json

from itertools import combinations as comb
from itertools import permutations as perm
from functools import cached_property, lru_cache

from contextlib import contextmanager
from typing import Any

from z3 import *

# def_ctx = Int('dummy').ctx

def _collect_vars(expr):
    res = set()
    def collect(expr):
        if len(expr.children()) == 0 and expr.decl().kind() == Z3_OP_UNINTERPRETED:
            res.add(expr)
        else:
            for c in expr.children():
                collect(c)
    collect(expr)
    return res

class Spec:
    def __init__(self, name: str, phi: ExprRef, outputs: list[ExprRef], \
                 inputs: list[ExprRef], precond: BoolRef = None):
        """
        Create a specification from a Z3 expression.

        Attributes:
        name: Name of the specification.
        phi: Z3 expression that represents the specification.
        outputs: List of output variables in phi.
        inputs: List of input variables in phi.

        Note that the names of the variables don't matter because when
        used in the synthesis process their names are substituted by internal names.
        """
        self.name    = name
        self.arity   = len(inputs)
        self.inputs  = inputs
        self.outputs = outputs
        self.phi     = phi
        self.precond = precond if not precond is None else BoolVal(True, ctx=phi.ctx)
        self.vars    = _collect_vars(phi)

        all_vars     = outputs + inputs
        assert len(set(all_vars)) == len(all_vars), 'outputs and inputs must be unique'
        assert set(_collect_vars(self.precond)) <= self.vars, \
            f'precondition variables have to be inputs only'
        assert self.vars <= set(all_vars), \
            f'phi must use only out and in variables: {self.vars} vs {all_vars}'

    def __str__(self):
        return self.name

    def translate(self, ctx):
        ins  = [ x.translate(ctx) for x in self.outputs ]
        outs = [ x.translate(ctx) for x in self.inputs ]
        phi  = self.phi.translate(ctx)
        return Spec(self.name, phi, ins, outs)

    @cached_property
    def out_types(self):
        return [ v.sort() for v in self.outputs ]

    @cached_property
    def in_types(self):
        return [ v.sort() for v in self.inputs ]

    @cached_property
    def is_deterministic(self):
        ctx    = Context()
        solver = Solver(ctx=ctx)
        spec   = self.translate(ctx)
        ins    = [ FreshConst(ty) for ty in spec.in_types ]
        outs   = [ FreshConst(ty) for ty in spec.out_types ]
        _, cp  = spec.instantiate(outs, ins)
        solver.add(spec.precond)
        solver.add(spec.phi)
        solver.add(cp)
        solver.add(And([a == b for a, b in zip(spec.inputs, ins)]))
        solver.add(Or ([a != b for a, b in zip(spec.outputs, outs)]))
        return solver.check() == unsat

    def instantiate(self, outs, ins):
        self_outs = self.outputs
        self_ins  = self.inputs
        phi       = self.phi
        assert len(outs) == len(self_outs)
        assert len(ins) == len(self_ins)
        assert all(x.ctx == y.ctx for x, y in zip(self_outs + self_ins, outs + ins))
        res = substitute(phi, list(zip(self_outs + self_ins, outs + ins)))
        pre = substitute(self.precond, list(zip(self_ins, ins)))
        return pre, res

class Func(Spec):
    def __init__(self, name, phi, precond=BoolVal(True), inputs=[]):
        """Creates an Op from a Z3 expression.

        Attributes:
        name: Name of the operator.
        phi: Z3 expression that represents the semantics of the operator.
        precond: Z3 expression that represents the precondition of the operator.
        inputs: List of input variables in phi. If [] is given, the inputs
            are taken in lexicographical order.
        """
        input_vars = _collect_vars(phi)
        # if no inputs are specified, we take the identifiers in
        # lexicographical order. That's just a convenience
        if len(inputs) == 0:
            inputs = sorted(input_vars, key=lambda v: str(v))
        # check if precondition uses only variables that are in phi
        assert _collect_vars(precond) <= input_vars, \
            'precondition uses variables that are not in phi'
        # create Z3 variable of a given sort
        res_ty = phi.sort()
        self.func = phi
        out = FreshConst(res_ty)
        super().__init__(name, out == phi, [ out ], inputs, precond=precond)

    @cached_property
    def is_deterministic(self):
        return True

    def translate(self, ctx):
        ins = [ i.translate(ctx) for i in self.inputs ]
        return Func(self.name, self.func.translate(ctx), \
                    self.precond.translate(ctx), ins)

    @cached_property
    def out_type(self):
        return self.out_types[0]

    @cached_property
    def is_commutative(self):
        # if the operator inputs have different sorts, it cannot be commutative
        if len(set(v.sort() for v in self.inputs)) > 1:
            return False
        ctx = Context()
        precond = self.precond.translate(ctx)
        func    = self.func.translate(ctx)
        ins     = [ x.translate(ctx) for x in self.inputs ]
        subst   = lambda f, i: substitute(f, list(zip(ins, i)))
        fs = [ And([ subst(precond, a), subst(precond, b), \
                     subst(func, a) != subst(func, b) ], ctx) \
                for a, b in comb(perm(ins), 2) ]
        s = Solver(ctx=ctx)
        s.add(Or(fs, ctx))
        return s.check() == unsat

    # Used for instructions of type Implies(insn_0_op == XY)
    def set_z3_symbol(self, z3_id):
        self.z3_id = z3_id

    # Used for instructions of type Implies(insn_0_op == XY)
    def get_z3_symbol(self):
        return self.z3_id

class SpecWithContext:

    def get_var(self, name, ty, ctx):
        var = Const(name, ty)
        if var.ctx != ctx:
            var = var.translate(ctx)
        return var

    def __init__(self, spec: Spec, context: Context, ops: list[Func]):
        self.spec    = spec
        self.context = context
        self.verif_solver  = Solver(ctx=self.context)
        self.inputs  = [ self.get_var(f'{spec.name}_in_{i}', ty, self.context)  for i, ty in enumerate(spec.in_types) ]
        self.outputs = [ self.get_var(f'{spec.name}_out_{i}', ty, self.context) for i, ty in enumerate(spec.out_types) ]
        instantiated = spec.instantiate(self.outputs, self.inputs, self.context)
        self.verif_solver.add(instantiated)

        self.ops     = ops
        (op_sort, cons) = EnumSort("Operator", list(op.name for op in ops), ctx=self.context)
        self.op_sort = op_sort
        for i, op in enumerate(ops):
            op.set_z3_symbol(cons[i])
        self.ops_by_symbol = { op.get_z3_symbol(): op for op in ops}


class Prg:
    def __init__(self, input_names, insns, outputs):
        """Creates a program.

        Attributes:
        input_names: list of names of the inputs
        insns: List of instructions.
            This is a list of pairs where each pair consists
            of an Op and a list of pairs that denotes the arguments to
            the instruction. The first element of the pair is a boolean
            that indicates whether the argument is a constant or not.
            The second element is either the variable number of the
            operand or the constant value of the operand.
        outputs: List of variable numbers that constitute the output.
        """
        self.input_names = input_names
        self.insns = insns
        self.outputs = outputs

    def var_name(self, i):
        return self.input_names[i] if i < len(self.input_names) else f'x{i}'

    def __len__(self):
        return len(self.insns)

    def __str__(self):
        n_inputs = len(self.input_names)
        jv   = lambda args: ', '.join(str(v) if c else self.var_name(v) for c, v in args)
        res = ''.join(f'{self.var_name(i + n_inputs)} = {op.name}({jv(args)})\n' \
                      for i, (op, args) in enumerate(self.insns))
        return res + f'return({jv(self.outputs)})'

    def print_graphviz(self, file):
        constants = {}
        def print_arg(node, i, is_const, v):
            if is_const:
                if not v in constants:
                    constants[v] = f'const{len(constants)}'
                    print(f'  {constants[v]} [label="{v}"];')
                v = constants[v]
            print(f'  {node} -> {v} [label="{i}"];')

        save_stdout, sys.stdout = sys.stdout, file
        n_inputs = len(self.input_names)
        print(f"""digraph G {{
  rankdir=BT
  {{
    rank = same;
    edge[style=invis];
    rankdir = LR;
""")
        for i, inp in enumerate(self.input_names):
            print(f'    {i} [label="{inp}"];')
        print(f"""
    { ' -> '.join([str(i) for i in range(n_inputs)])};
  }}""")

        for i, (op, args) in enumerate(self.insns):
            node = i + n_inputs
            print(f'  {node} [label="{op.name}",ordering="out"];')
            for i, (is_const, v) in enumerate(args):
                print_arg(node, i, is_const, v)
        print(f'  return [label="return",ordering="out"];')
        for i, (is_const, v) in enumerate(self.outputs):
            print_arg('return', i, is_const, v)
        print('}')
        sys.stdout = save_stdout

class EnumBase:
    def __init__(self, items, cons):
        assert len(items) == len(cons)
        self.cons = cons
        self.item_to_cons = { i: con for i, con in zip(items, cons) }
        self.cons_to_item = { con: i for i, con in zip(items, cons) }

    def __len__(self):
        return len(self.cons)

class EnumSortEnum(EnumBase):
    def __init__(self, name, items, ctx):
        self.sort, cons = EnumSort(name, [ str(i) for i in items ], ctx=ctx)
        super().__init__(items, cons)

    def get_from_model_val(self, val):
        return self.cons_to_item[val]

    def add_range_constr(self, solver, var):
        pass

def _bv_sort(n, ctx):
    return BitVecSort(len(bin(n)) - 2, ctx=ctx)

class BitVecEnum(EnumBase):
    def __init__(self, name, items, ctx):
        self.sort = _bv_sort(len(items), ctx)
        super().__init__(items, [ i for i, _ in enumerate(items) ])

    def get_from_model_val(self, val):
        return self.cons_to_item[val.as_long()]

    def add_range_constr(self, solver, var):
        solver.add(ULE(var, len(self.item_to_cons) - 1))

@contextmanager
def timer():
    start = time.process_time_ns()
    yield lambda: time.process_time_ns() - start

def _eval_model(solver, vars):
    m = solver.model()
    e = lambda v: m.evaluate(v, model_completion=True)
    return [ e(v) for v in vars ]

class SpecWithSolver:
    def create_enum_sort(self, name, items):
        sort = self.bv_sort_max(len(items))
        ic = { i: n for n, i in enumerate(items) }
        return sort, ic

    def __init__(self, spec: Spec, ops: list[Func], ctx: Context):
        self.ctx     = ctx
        self.spec    = spec = spec.translate(ctx)
        self.ops     = ops  = [ op.translate(ctx) for op in ops ]

        # prepare operator enum sort
        self.op_enum = EnumSortEnum('Operators', ops, ctx)

        # create map of types to their id
        types = set(ty for op in ops for ty in op.out_types + op.in_types)
        self.ty_enum = EnumSortEnum('Types', types, ctx)

        # prepare verification solver
        self.verif   = Solver(ctx=ctx)
        self.eval    = Solver(ctx=ctx)
        self.inputs  = spec.inputs
        self.outputs = spec.outputs

        self.verif.add(spec.precond)
        self.verif.add(Not(spec.phi))
        self.eval.add(spec.precond)
        self.eval.add(spec.phi)

    def eval_spec(self, input_vals):
        s = self.eval
        s.push()
        for var, val in zip(self.inputs, input_vals):
            s.add(var == val)
        res = s.check()
        assert res == sat
        res = _eval_model(s, self.outputs)
        s.pop()
        return res

    def sample_n(self, n):
        """Samples the specification n times.
           The result is a list that contains n lists of
           input values that are unique.
           The list may contain less than n elements if there
           are less than n unique inputs.
        """
        res = []
        s = self.eval
        s.push()
        for i in range(n):
            c = s.check()
            if c == unsat:
                assert len(res) > 0, 'must have sampled the spec at least once'
                break
            m = s.model()
            ins  = _eval_model(s, self.inputs)
            res += [ ins ]
            s.add(Or([ v != iv for v, iv in zip(self.inputs, ins) ]))
        s.pop()
        return res

    def synth_n(self, n_insns, \
                debug=0, max_const=None, init_samples=[], \
                output_prefix=None, theory=None, reset_solver=True, \
                opt_no_dead_code=True, opt_no_cse=True, opt_const=True, \
                opt_commutative=True, opt_insn_order=True):
        """Synthesize a program that computes the given functions.

        Attributes:
        spec: The specification of the program to be synthesized.
        ops: List of operations that can be used in the program.
        n_insn: Number of instructions in the program.
        debug: Debug level. 0: no debug output, >0 more debug output.
        max_const: Maximum number of constants that can be used in the program.
        init_samples: A list of input/output samples that are used to initialize the synthesis process.
        output_prefix: If set to a string, the synthesizer dumps every SMT problem to a file with that prefix.
        theory: A theory to use for the synthesis solver (e.g. QF_FD for finite domains).
        reset_solver: Resets the solver for each counter example.
            For some theories (e.g. FD) incremental solving makes Z3 fall back
            to slower solvers. Setting reset_solver to false prevents that.

        Following search space space pruning optimization flags are available:
        opt_no_dead_code: Disallow dead code.
        opt_no_cse: Disallow common subexpressions.
        opt_const: At most arity-1 operands can be constants.
        opt_commutative: Force order of operands of commutative operators.
        opt_insn_order: Order of instructions is determined by operands.

        Returns:
        A pair (prg, stats) where prg is the synthesized program (or None
        if no program has been found), stats is a list of statistics for each
        iteration of the synthesis loop.
        """

        # A debug function that prints only if the debug level is high enough
        def d(level, *args):
            if debug >= level:
                print(*args)

        d(1, 'size', n_insns)

        ops       = self.ops
        ctx       = self.ctx
        spec      = self.spec
        in_tys    = spec.in_types
        out_tys   = spec.out_types
        n_inputs  = len(in_tys)
        n_outputs = len(out_tys)
        out_insn  = n_inputs + n_insns
        length    = out_insn + 1

        max_arity = max(op.arity for op in ops)
        arities   = [ 0 ] * n_inputs + [ max_arity ] * n_insns + [ n_outputs ]

        # get the sorts for the variables used in synthesis
        ty_sort   = self.ty_enum.sort
        op_sort   = self.op_enum.sort
        ln_sort   = _bv_sort(length, ctx)
        bl_sort   = BoolSort(ctx=ctx)

        # get the verification solver and its input and output variables
        eval_ins  = self.inputs
        eval_outs = self.outputs
        verif     = self.verif

        @lru_cache
        def get_var(ty, name):
            assert ty.ctx == ctx
            return Const(name, ty)

        @lru_cache
        def ty_name(ty):
            return str(ty).replace(' ', '_') \
                          .replace(',', '_') \
                          .replace('(', '_') \
                          .replace(')', '_')

        def var_insn_op(insn):
            return get_var(op_sort, f'insn_{insn}_op')

        def var_insn_opnds_is_const(insn):
            for opnd in range(arities[insn]):
                yield get_var(bl_sort, f'insn_{insn}_opnd_{opnd}_is_const')

        def var_insn_op_opnds_const_val(insn, opnd_tys):
            for opnd, ty in enumerate(opnd_tys):
                yield get_var(ty, f'insn_{insn}_opnd_{opnd}_{ty_name(ty)}_const_val')

        def var_insn_opnds(insn):
            for opnd in range(arities[insn]):
                yield get_var(ln_sort, f'insn_{insn}_opnd_{opnd}')

        def var_insn_opnds_val(insn, tys, instance):
            for opnd, ty in enumerate(tys):
                yield get_var(ty, f'insn_{insn}_opnd_{opnd}_{ty_name(ty)}_{instance}')

        def var_outs_val(instance):
            for opnd in var_insn_opnds_val(out_insn, out_tys, instance):
                yield opnd

        def var_insn_opnds_type(insn):
            for opnd in range(arities[insn]):
                yield get_var(ty_sort, f'insn_{insn}_opnd_type_{opnd}')

        def var_insn_res(insn, ty, instance):
            return get_var(ty, f'insn_{insn}_res_{ty_name(ty)}_{instance}')

        def var_insn_res_type(insn):
            return get_var(ty_sort, f'insn_{insn}_res_type')

        def var_input_res(insn, instance):
            return var_insn_res(insn, in_tys[insn], instance)

        def is_op_insn(insn):
            return insn >= n_inputs and insn < length - 1

        def add_constr_wfp(solver: Solver):
            # acyclic: line numbers of uses are lower than line number of definition
            # i.e.: we can only use results of preceding instructions
            for insn in range(length):
                for v in var_insn_opnds(insn):
                    solver.add(ULE(v, insn - 1))

            # pin operands of an instruction that are not used (because of arity)
            # to the last input of that instruction
            for insn in range(n_inputs, length - 1):
                opnds = list(var_insn_opnds(insn))
                for op, op_id in self.op_enum.item_to_cons.items():
                    unused = opnds[op.arity:]
                    for opnd in unused:
                        solver.add(Implies(var_insn_op(insn) == op_id, \
                                        opnd == opnds[op.arity - 1]))

            # Add a constraint for the maximum amount of constants if specified.
            # The output instruction is exempt because we need to be able
            # to synthesize constant outputs correctly.
            max_const_ran = range(n_inputs, length - 1)
            if not max_const is None and len(max_const_ran) > 0:
                solver.add(AtMost(*[ v for insn in max_const_ran \
                            for v in var_insn_opnds_is_const(insn)], max_const))

            # if we have at most one type, we don't need type constraints
            if len(self.ty_enum) <= 1:
                return

            # for all instructions that get an op
            # add constraints that set the type of an instruction's operand
            # and the result type of an instruction
            types = self.ty_enum.item_to_cons
            for insn in range(n_inputs, length - 1):
                self.op_enum.add_range_constr(solver, var_insn_op(insn))
                for op, op_id in self.op_enum.item_to_cons.items():
                    # add constraints that set the result type of each instruction
                    solver.add(Implies(var_insn_op(insn) == op_id, \
                                    var_insn_res_type(insn) == types[op.out_type]))
                    # add constraints that set the type of each operand
                    for op_ty, v in zip(op.in_types, var_insn_opnds_type(insn)):
                        solver.add(Implies(var_insn_op(insn) == op_id, \
                                           v == types[op_ty]))

            # define types of inputs
            for inp, ty in enumerate(in_tys):
                solver.add(var_insn_res_type(inp) == types[ty])

            # define types of outputs
            for v, ty in zip(var_insn_opnds_type(out_insn), out_tys):
                solver.add(v == types[ty])

            # constrain types of outputs
            for insn in range(n_inputs, length):
                for other in range(0, insn):
                    for opnd, c, ty in zip(var_insn_opnds(insn), \
                                           var_insn_opnds_is_const(insn), \
                                           var_insn_opnds_type(insn)):
                        solver.add(Implies(Not(c), Implies(opnd == other, \
                                        ty == var_insn_res_type(other))))
                self.ty_enum.add_range_constr(solver, var_insn_res_type(insn))

        def add_constr_opt(solver: Solver):
            def opnd_set(insn):
                ext = length - ln_sort.size()
                assert ext >= 0
                res = BitVecVal(0, length, ctx=ctx)
                one = BitVecVal(1, length, ctx=ctx)
                for opnd in var_insn_opnds(insn):
                    res |= one << ZeroExt(ext, opnd)
                return res

            if opt_insn_order:
                for insn in range(n_inputs, out_insn - 1):
                    solver.add(ULE(opnd_set(insn), opnd_set(insn + 1)))

            for insn in range(n_inputs, out_insn):
                op_var = var_insn_op(insn)
                for op, op_id in self.op_enum.item_to_cons.items():
                    # if operator is commutative, force the operands to be in ascending order
                    if opt_commutative and op.is_commutative:
                        opnds = list(var_insn_opnds(insn))
                        c = [ ULE(l, u) for l, u in zip(opnds[:op.arity - 1], opnds[1:]) ]
                        solver.add(Implies(op_var == op_id, And(c, ctx)))

                    # force that at least one operand is not-constant
                    # otherwise, the operation is not needed because it would be fully constant
                    if opt_const:
                        vars = [ Not(v) for v in var_insn_opnds_is_const(insn) ][:op.arity]
                        assert len(vars) > 0
                        solver.add(Implies(op_var == op_id, Or(vars, ctx)))

                # Computations must not be replicated: If an operation appears again
                # in the program, at least one of the operands must be different from
                # a previous occurrence of the same operation.
                if opt_no_cse:
                    for other in range(n_inputs, insn):
                        un_eq = [ p != q for p, q in zip(var_insn_opnds(insn), var_insn_opnds(other)) ]
                        assert len(un_eq) > 0
                        solver.add(Implies(op_var == var_insn_op(other), Or(un_eq)))

            # no dead code: each produced value is used
            if opt_no_dead_code:
                for prod in range(n_inputs, length):
                    opnds = [ prod == v for cons in range(prod + 1, length) for v in var_insn_opnds(cons) ]
                    if len(opnds) > 0:
                        solver.add(Or(opnds))

        def iter_opnd_info(insn, tys, instance):
            return zip(tys, \
                    var_insn_opnds(insn), \
                    var_insn_opnds_val(insn, tys, instance), \
                    var_insn_opnds_is_const(insn), \
                    var_insn_op_opnds_const_val(insn, tys))

        def add_constr_conn(solver, insn, tys, instance):
            for ty, l, v, c, cv in iter_opnd_info(insn, tys, instance):
                # if the operand is a constant, its value is the constant value
                solver.add(Implies(c, v == cv))
                # else, for other each instruction preceding it ...
                for other in range(insn):
                    r = var_insn_res(other, ty, instance)
                    # ... the operand is equal to the result of the instruction
                    solver.add(Implies(Not(c), Implies(l == other, v == r)))

        def add_constr_instance(solver, instance):
            # for all instructions that get an op
            for insn in range(n_inputs, length - 1):
                # add constraints to select the proper operation
                op_var = var_insn_op(insn)
                for op, op_id in self.op_enum.item_to_cons.items():
                    res = var_insn_res(insn, op.out_type, instance)
                    opnds = list(var_insn_opnds_val(insn, op.in_types, instance))
                    precond, phi = op.instantiate([ res ], opnds)
                    solver.add(Implies(op_var == op_id, And([ precond, phi ])))
                # connect values of operands to values of corresponding results
                for op in ops:
                    add_constr_conn(solver, insn, op.in_types, instance)
            # add connection constraints for output instruction
            add_constr_conn(solver, out_insn, out_tys, instance)

        def add_constr_io_sample(solver, instance, in_vals, out_vals):
            # add input value constraints
            assert len(in_vals) == n_inputs and len(out_vals) == n_outputs
            for inp, val in enumerate(in_vals):
                assert not val is None
                res = var_input_res(inp, instance)
                solver.add(res == val)
            for out, val in zip(var_outs_val(instance), out_vals):
                assert not val is None
                solver.add(out == val)

        def add_constr_io_spec(solver, instance, in_vals):
            # add input value constraints
            assert len(in_vals) == n_inputs
            assert all(not val is None for val in in_vals)
            for inp, val in enumerate(in_vals):
                solver.add(val == var_input_res(inp, instance))
            outs = [ v for v in var_outs_val(instance) ]
            pre, phi = spec.instantiate(outs, in_vals)
            solver.add(pre)
            solver.add(phi)

        def add_constr_sol_for_verif(model):
            for insn in range(length):
                if is_op_insn(insn):
                    v = var_insn_op(insn)
                    verif.add(model[v] == v)
                    val = model.evaluate(v, model_completion=True)
                    op  = self.op_enum.get_from_model_val(val)
                    tys = op.in_types
                else:
                    tys = out_tys

                # set connection values
                for _, opnd, v, c, cv in iter_opnd_info(insn, tys, 'verif'):
                    is_const = is_true(model[c]) if not model[c] is None else False
                    verif.add(is_const == c)
                    if is_const:
                        verif.add(model[cv] == v)
                    else:
                        verif.add(model[opnd] == opnd)

        def add_constr_spec_verif():
            assert len(list(var_outs_val('verif'))) == len(eval_outs)
            for inp, e in enumerate(eval_ins):
                verif.add(var_input_res(inp, 'verif') == e)
            for v, e in zip(var_outs_val('verif'), eval_outs):
                verif.add(v == e)
            # verif.add(Or([v != e for v, e in zip(var_outs_val('verif'), eval_outs)]))

        def create_prg(model):
            def prep_opnds(insn, tys):
                for _, opnd, v, c, cv in iter_opnd_info(insn, tys, 'verif'):
                    is_const = is_true(model[c]) if not model[c] is None else False
                    yield (is_const, model[cv] if is_const else model[opnd].as_long())

            insns = []
            for insn in range(n_inputs, length - 1):
                val    = model.evaluate(var_insn_op(insn), model_completion=True)
                op     = self.op_enum.get_from_model_val(val)
                opnds  = [ v for v in prep_opnds(insn, op.in_types) ]
                insns += [ (op, opnds) ]
            outputs     = [ v for v in prep_opnds(out_insn, out_tys) ]
            input_names = [ str(v) for v in spec.inputs ]
            return Prg(input_names, insns, outputs)

        def write_smt2(solver, *args):
            if not output_prefix is None:
                filename = f'{output_prefix}_{"_".join(str(a) for a in args)}.smt2'
                with open(filename, 'w') as f:
                    print(solver.to_smt2(), file=f)

        # setup the synthesis solver
        if theory:
            synth_solver = SolverFor(theory, ctx=ctx)
        else:
            synth_solver = Tactic('psmt', ctx=ctx).solver()
        synth = Goal(ctx=ctx) if reset_solver else synth_solver
        add_constr_wfp(synth)
        add_constr_opt(synth)

        stats = []
        samples = init_samples if len(init_samples) > 0 else self.sample_n(1)
        assert len(samples) > 0, 'need at least 1 initial sample'

        i = 0
        while True:
            stat = {}
            stats += [ stat ]
            old_i = i

            for sample in samples:
                d(1, 'sample', i, sample)
                add_constr_instance(synth, i)
                if spec.is_deterministic:
                    out_vals = self.eval_spec(sample)
                    add_constr_io_sample(synth, i, sample, out_vals)
                else:
                    add_constr_io_spec(synth, i, sample)
                i += 1

            samples_str = f'{i - old_i}' if i - old_i > 1 else old_i
            d(5, 'synth', samples_str, synth)
            write_smt2(synth, 'synth', n_insns, i)
            if reset_solver:
                synth_solver.reset()
                synth_solver.add(synth)
            with timer() as elapsed:
                res = synth_solver.check()
                synth_time = elapsed()
                d(3, synth_solver.statistics())
                d(2, f'synth time: {synth_time / 1e9:.3f}')
                stat['synth'] = synth_time

            if res == sat:
                # if sat, we found location variables
                m = synth_solver.model()
                prg = create_prg(m)
                stat['prg'] = str(prg).replace('\n', '; ')

                d(4, 'model: ', m)
                d(2, 'program:', stat['prg'])

                # push a new verification solver state
                verif.push()
                # Add constraints that represent the instructions of
                # the synthesized program
                add_constr_instance(verif, 'verif')
                # Add constraints that relate the specification to
                # the inputs and outputs of the synthesized program
                add_constr_spec_verif()
                # add constraints that set the location variables
                # in the verification constraint
                add_constr_sol_for_verif(m)

                d(5, 'verif', samples_str, verif)
                write_smt2(verif, 'verif', n_insns, samples_str)
                with timer() as elapsed:
                    res = verif.check()
                    verif_time = elapsed()
                stat['verif'] = verif_time
                d(2, f'verif time {verif_time / 1e9:.3f}')

                if res == sat:
                    # there is a counterexample, reiterate
                    samples = [ _eval_model(self.verif, self.inputs) ]
                    d(4, 'verification model', verif.model())
                    d(4, 'verif sample', samples[0])
                    verif.pop()
                else:
                    verif.pop()
                    # we found no counterexample, the program is therefore correct
                    d(1, 'no counter example found')
                    return prg, stats
            else:
                assert res == unsat
                d(1, f'synthesis failed for size {n_insns}')
                return None, stats

def synth(spec: Spec, ops: list[Func], iter_range, n_samples=1, **args):
    """Synthesize a program that computes the given functions.

    Attributes:
    spec: List of functions that the program has to compute.
        All functions have to have the same number of operands and
        have to agree on their operand types.
    ops: List of operations that can be used in the program.
    iter_range: Range of program lengths that are tried.
    n_samples: Number of initial I/O samples to give to the synthesizer.
    args: arguments passed to the synthesizer

    Returns:
    A tuple (prg, stats) where prg is the synthesized program (or None
    if no program has been found) and stats is a list of statistics for each
    iteration of the synthesis loop.
    """

    all_stats = []
    ctx = Context()
    spec_solver = SpecWithSolver(spec, ops, ctx)
    init_samples = spec_solver.sample_n(n_samples)
    for n_insns in iter_range:
        with timer() as elapsed:
            prg, stats = spec_solver.synth_n(n_insns, \
                                             init_samples=init_samples, **args)
            all_stats += [ { 'time': elapsed(), 'iterations': stats } ]
            if not prg is None:
                return prg, all_stats
    return None, all_stats

class Bl:
    w, x, y, z = Bools('w x y z')
    i2 = [x, y]
    i3 = i2 + [z]
    i4 = [w] + i3
    not1  = Func('not',     Not(x))          #7404
    nand2 = Func('nand2',   Not(And(i2)))    #7400
    nor2  = Func('nor2',    Not(Or(i2)))     #7402
    and2  = Func('and2',    And(i2))         #7408
    or2   = Func('or2',     Or(i2))          #7432
    xor2  = Func('xor2',    Xor(x, y))       #7486

    and3  = Func('and3',    And(i3))         #7408
    or3   = Func('or3',     Or(i3))          #7432

    nand3 = Func('nand3',   Not(And(i3)))    #7410
    nor3  = Func('nor3',    Not(Or(i3)))     #7427
    and3  = Func('and3',    And(i3))         #7411

    nand4 = Func('nand4',   Not(And(i4)))    #7420
    and4  = Func('and4',    And(i4))         #7421
    nor4  = Func('nor4',    Not(Or(i4)))     #7429

    mux2  = Func('mux2',    Or(And(w, x), And(Not(w), y)))
    maj3  = Func('maj3',    Or(And(x, y), And(x, z), And(y, z)))
    eq2   = Func('eq2',     x == y)

class Bv:
    def __init__(self, width):
        self.width = width
        self.ty    = BitVecSort(width)

        x, y = BitVecs('x y', width)
        shift_precond = And([y >= 0, y < width])
        div_precond = y != 0
        z = BitVecVal(0, width)
        o = BitVecVal(1, width)

        l = [
            Func('neg',  -x),
            Func('not',  ~x),
            Func('and',  x & y),
            Func('or' ,  x | y),
            Func('xor',  x ^ y),
            Func('add',  x + y),
            Func('sub',  x - y),
            Func('mul',  x * y),
            Func('div',  x / y),
            Func('udiv', UDiv(x, y), precond=div_precond),
            Func('smod', x % y,      precond=div_precond),
            Func('urem', URem(x, y), precond=div_precond),
            Func('srem', SRem(x, y), precond=div_precond),
            Func('shl',  (x << y),   precond=shift_precond),
            Func('lshr', LShR(x, y), precond=shift_precond),
            Func('ashr', x >> y,     precond=shift_precond),
            Func('uge',  If(UGE(x, y), o, z)),
            Func('ult',  If(ULT(x, y), o, z)),
            Func('sge',  If(x >= y, o, z)),
            Func('slt',  If(x < y, o, z)),
        ]

        for op in l:
            setattr(self, f'{op.name}_', op)

def create_random_formula(inputs, size, ops, seed=0x5aab199e):
    random.seed(a=seed, version=2)
    assert size > 0
    def create(size):
        nonlocal inputs, ops, seed
        assert size > 0
        if size == 1:
            return random.choice(inputs)
        elif size == 2:
            op = random.choice([op for op, n in ops if n == 1])
            return op(create(1))
        else:
            size -= 1
            op, arity = random.choice(ops)
            assert arity <= 2
            if arity == 1:
                return op(create(size))
            else:
                assert arity == 2
                szl = random.choice(range(size - 1)) + 1
                szr = size - szl
                return op(create(szl), create(szr))
    return create(size)

def create_random_dnf(inputs, clause_probability=50, seed=0x5aab199e):
    """Creates a random DNF formula.

    Attributes:
    inputs: List of Z3 variables that determine the number of variables in the formula.
    clause_probability: Probability of a clause being added to the formula.
    seed: Seed for the random number generator.

    This function iterates over *all* clauses, and picks based on the
    clause_probability if a clause is added to the formula.
    Therefore, the function's running time is exponential in the number of variables.
    """
    # sample function results
    random.seed(a=seed, version=2)
    clauses = []
    for vals in itertools.product(*[range(2)] * len(inputs)):
        if random.choice(range(100)) < clause_probability:
            clauses += [ And([ inp if pos else Not(inp) for inp, pos in zip(inputs, vals) ]) ]
    return Or(clauses)

def create_bool_func(func, base=16):
    def is_power_of_two(x):
        return (x & (x - 1)) == 0
    assert is_power_of_two(base), 'base of the number must be power of two'
    bits_per_digit = int(math.log2(base))
    n_bits = len(func) * bits_per_digit
    bits = bin(int(func, base))[2:].zfill(n_bits)
    assert len(bits) == n_bits
    assert is_power_of_two(n_bits), 'length of function must be power of two'
    n_vars  = int(math.log2(n_bits))
    vars    = [ Bool(f'x{i}') for i in range(n_vars) ]
    clauses = []
    binary  = lambda i: bin(i)[2:].zfill(n_vars)
    for i, bit in enumerate(bits):
        if bit == '1':
            clauses += [ And([ vars[j] if b == '1' else Not(vars[j]) \
                            for j, b in enumerate(binary(i)) ]) ]
    return Func(func, Or(clauses) if len(clauses) > 0 else And(vars[0], Not(vars[0])))

class TestBase:
    def __init__(self, maxlen=10, debug=0, stats=False, graph=False, tests=None, write=None):
        self.debug = debug
        self.max_length = maxlen
        self.write_stats = stats
        self.write_graph = graph
        self.tests = tests
        self.write = write

    def do_synth(self, name, spec, ops, desc='', **args):
        desc = f' ({desc})' if len(desc) > 0 else ''
        print(f'{name}{desc}: ', end='', flush=True)
        output_prefix = name if self.write else None
        prg, stats = synth(spec, ops, range(self.max_length), \
                           debug=self.debug, output_prefix=output_prefix, **args)
        total_time = sum(s['time'] for s in stats)
        print(f'{total_time / 1e9:.3f}s')
        if self.write_stats:
            with open(f'{name}.json', 'w') as f:
                json.dump(stats, f, indent=4)
        if self.write_graph:
            with open(f'{name}.dot', 'w') as f:
                prg.print_graphviz(f)
        print(prg)
        return total_time

    def run(self):
        # iterate over all methods in this class that start with 'test_'
        if self.tests is None:
            tests = [ name for name in dir(self) if name.startswith('test_') ]
        else:
            tests = [ 'test_' + s for s in self.tests.split(',') ]
        tests.sort()
        total_time = 0
        for name in tests:
            total_time += getattr(self, name)()
            print('')
        print(f'total time: {total_time / 1e9:.3f}s')

class Tests(TestBase):
    def random_test(self, name, n_vars, create_formula):
        ops  = [ Bl.and2, Bl.or2, Bl.xor2, Bl.not1 ]
        spec = Func('rand', create_formula([ Bool(f'x{i}') for i in range(n_vars) ]))
        return self.do_synth(name, spec, ops, max_const=0, theory='QF_FD')

    def test_rand(self, size=40, n_vars=4):
        ops = [ (And, 2), (Or, 2), (Xor, 2), (Not, 1) ]
        f   = lambda x: create_random_formula(x, size, ops)
        return self.random_test('rand_formula', n_vars, f)

    def test_rand_dnf(self, n_vars=4):
        f = lambda x: create_random_dnf(x)
        return self.random_test('rand_dnf', n_vars, f)

    def test_npn4_1789(self):
        ops  = [ Bl.and2, Bl.or2, Bl.xor2, Bl.not1 ]
        name = '1789'
        spec = create_bool_func(name)
        return self.do_synth(f'npn4_{name}', spec, ops, max_const=0, n_samples=16, \
                             reset_solver=True, theory='QF_FD')

    def test_and(self):
        return self.do_synth('and', Bl.and2, [ Bl.and2 ])

    def test_xor(self):
        ops  = [ Bl.nand2 ]
        return self.do_synth('xor', Bl.xor2, ops)

    def test_mux(self):
        return self.do_synth('mux', Bl.mux2, [ Bl.and2, Bl.xor2 ])

    def test_zero(self):
        spec = Func('zero', Not(Or([ Bool(f'x{i}') for i in range(8) ])))
        ops  = [ Bl.and2, Bl.nand2, Bl.or2, Bl.nor2, Bl.nand3, Bl.nor3, Bl.nand4, Bl.nor4 ]
        return self.do_synth('zero', spec, ops, max_const=0, theory='QF_FD')

    def test_add(self):
        x, y, ci, s, co = Bools('x y ci s co')
        add = And([co == AtLeast(x, y, ci, 2), s == Xor(x, Xor(y, ci))])
        spec = Spec('adder', add, [s, co], [x, y, ci])
        ops = [ Bl.xor2, Bl.and2, Bl.or2 ]
        return self.do_synth('add', spec, ops, desc='1-bit full adder', \
                             theory='QF_FD')

    def test_add_apollo(self):
        x, y, ci, s, co = Bools('x y ci s co')
        add = And([co == AtLeast(x, y, ci, 2), s == Xor(x, Xor(y, ci))])
        spec = Spec('adder', add, [s, co], [x, y, ci])
        return self.do_synth('add_nor3', spec, [ Bl.nor3 ], \
                             desc='1-bit full adder (nor3)', theory='QF_FD')

    def test_identity(self):
        spec = Func('magic', And(Or(Bool('x'))))
        ops = [ Bl.nand2, Bl.nor2, Bl.and2, Bl.or2, Bl.xor2 ]
        return self.do_synth('identity', spec, ops)

    def test_true(self):
        x, y, z = Bools('x y z')
        spec = Func('magic', Or(Or(x, y, z), Not(x)))
        ops = [ Bl.nand2, Bl.nor2, Bl.and2, Bl.or2, Bl.xor2 ]
        return self.do_synth('true', spec, ops, desc='constant true')

    def test_false(self):
        x, y, z = Bools('x y z')
        spec = Spec('magic', z == Or([]), [z], [x])
        ops = [ Bl.nand2, Bl.nor2, Bl.and2, Bl.or2, Bl.xor2 ]
        return self.do_synth('false', spec, ops, desc='constant false')

    def test_multiple_types(self):
        x = Int('x')
        y = BitVec('y', 8)
        int2bv = Func('int2bv', Int2BV(x, 16))
        bv2int = Func('bv2int', BV2Int(y))
        div2   = Func('div2', x / 2)
        spec   = Func('shr2', LShR(ZeroExt(8, y), 1))
        ops    = [ int2bv, bv2int, div2 ]
        return self.do_synth('multiple_types', spec, ops)

    def test_precond(self):
        x = Int('x')
        b = BitVec('b', 8)
        int2bv = Func('int2bv', Int2BV(x, 8))
        bv2int = Func('bv2int', BV2Int(b))
        mul2   = Func('addadd', b + b)
        spec   = Func('mul2', x * 2, And([x >= 0, x < 128]))
        ops    = [ int2bv, bv2int, mul2 ]
        return self.do_synth('preconditions', spec, ops)

    def test_constant(self):
        x, y  = Ints('x y')
        mul   = Func('mul', x * y)
        spec  = Func('const', x + x)
        return self.do_synth('constant', spec, [ mul ])

    def test_abs(self):
        w = 32
        x, y = BitVecs('x y', w)
        ops = [
            Func('sub', x - y),
            Func('xor', x ^ y),
            Func('shr', x >> y, precond=And([y >= 0, y < w]))
        ]
        spec = Func('spec', If(x >= 0, x, -x))
        return self.do_synth('abs', spec, ops, theory='QF_FD')

    def test_pow(self):
        x, y = Ints('x y')
        expr = x
        for _ in range(29):
            expr = expr * x
        spec = Func('pow', expr)
        ops  = [ Func('mul', x * y) ]
        return self.do_synth('pow', spec, ops, max_const=0)

    def test_poly(self):
        a, b, c, h = Ints('a b c h')
        spec = Func('poly', a * h * h + b * h + c)
        ops  = [ Func('mul', a * b), Func('add', a + b) ]
        return self.do_synth('poly', spec, ops, max_const=0)

    def test_array(self):
        def Arr(name):
            return Array(name, IntSort(), IntSort())

        def permutation(array, perm):
            res = array
            for fr, to in enumerate(perm):
                if fr != to:
                    res = Store(res, to, Select(array, fr))
            return res

        def swap(a, x, y):
            b = Store(a, x, Select(a, y))
            c = Store(b, y, Select(a, x))
            return c

        x = Array('x', IntSort(), IntSort())
        p = Int('p')
        op   = Func('swap', swap(x, p, p + 1))
        spec = Func('rev', permutation(x, [3, 2, 1, 0]))
        return self.do_synth('array', spec, [ op ])

def parse_standard_args():
    import argparse
    parser = argparse.ArgumentParser(prog="synth")
    parser.add_argument('-d', '--debug',  type=int, default=0)
    parser.add_argument('-m', '--maxlen', type=int, default=10)
    parser.add_argument('-s', '--stats',  default=False, action='store_true')
    parser.add_argument('-g', '--graph',  default=False, action='store_true')
    parser.add_argument('-w', '--write',  default=False, action='store_true')
    parser.add_argument('-t', '--tests',  default=None, type=str)
    return parser.parse_args()

# Enable Z3 parallel mode
set_param("parallel.enable", True)
<<<<<<< HEAD
=======

>>>>>>> 27f763ab

if __name__ == "__main__":
    args = parse_standard_args()
    tests = Tests(**vars(args))
    tests.run()<|MERGE_RESOLUTION|>--- conflicted
+++ resolved
@@ -1131,10 +1131,6 @@
 
 # Enable Z3 parallel mode
 set_param("parallel.enable", True)
-<<<<<<< HEAD
-=======
-
->>>>>>> 27f763ab
 
 if __name__ == "__main__":
     args = parse_standard_args()
